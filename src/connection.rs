use crate::{Error, Method, Request, ResponseLazy};
#[cfg(feature = "https")]
use rustls::{self, ClientConfig, ClientSession, StreamOwned};
use std::env;
use std::io::{self, BufReader, BufWriter, Read, Write};
use std::net::{TcpStream, ToSocketAddrs};
#[cfg(feature = "https")]
use std::sync::Arc;
use std::time::Duration;
#[cfg(feature = "https")]
use webpki::DNSNameRef;
#[cfg(feature = "https")]
use webpki_roots::TLS_SERVER_ROOTS;

#[cfg(feature = "https")]
lazy_static::lazy_static! {
    static ref CONFIG: Arc<ClientConfig> = {
        let mut config = ClientConfig::new();
        config
            .root_store
            .add_server_trust_anchors(&TLS_SERVER_ROOTS);
        Arc::new(config)
    };
}

type UnsecuredStream = BufReader<TcpStream>;
#[cfg(feature = "https")]
type SecuredStream = StreamOwned<ClientSession, TcpStream>;

pub(crate) enum HttpStream {
    Unsecured(UnsecuredStream),
    #[cfg(feature = "https")]
    Secured(Box<SecuredStream>),
}

impl HttpStream {
    fn create_unsecured(reader: UnsecuredStream) -> HttpStream {
        HttpStream::Unsecured(reader)
    }

    #[cfg(feature = "https")]
    fn create_secured(reader: SecuredStream) -> HttpStream {
        HttpStream::Secured(Box::new(reader))
    }
}

impl Read for HttpStream {
    fn read(&mut self, buf: &mut [u8]) -> io::Result<usize> {
        match self {
            HttpStream::Unsecured(inner) => inner.read(buf),
            #[cfg(feature = "https")]
            HttpStream::Secured(inner) => inner.read(buf),
        }
    }
}

/// A connection to the server for sending
/// [`Request`](struct.Request.html)s.
pub struct Connection {
    request: Request,
    timeout: Option<u64>,
}

impl Connection {
    /// Creates a new `Connection`. See
    /// [`Request`](struct.Request.html) for specifics about *what* is
    /// being sent.
    pub(crate) fn new(request: Request) -> Connection {
        let timeout = request
            .timeout
            .or_else(|| match env::var("MINREQ_TIMEOUT") {
                Ok(t) => t.parse::<u64>().ok(),
                Err(_) => None,
            });
        Connection { request, timeout }
    }

    /// Sends the [`Request`](struct.Request.html), consumes this
    /// connection, and returns a [`Response`](struct.Response.html).
    #[cfg(feature = "https")]
    pub(crate) fn send_https(mut self) -> Result<ResponseLazy, Error> {
        self.request.host = ensure_ascii_host(self.request.host)?;
        let bytes = self.request.as_bytes();

        // Rustls setup
        let dns_name = &self.request.host;
        let dns_name = dns_name.split(':').next().unwrap();
        let dns_name = DNSNameRef::try_from_ascii_str(dns_name).unwrap();
        let sess = ClientSession::new(&CONFIG, dns_name);

        let tcp = match create_tcp_stream(&self.request.host, self.timeout) {
            Ok(tcp) => tcp,
            Err(err) => return Err(Error::IoError(err)),
        };

        // Send request
        let mut tls = StreamOwned::new(sess, tcp);
        if let Err(err) = tls.write(&bytes) {
            return Err(Error::IoError(err));
        }

        // Receive request
        let response = ResponseLazy::from_stream(HttpStream::create_secured(tls))?;
        handle_redirects(self, response)
    }

    /// Sends the [`Request`](struct.Request.html), consumes this
    /// connection, and returns a [`Response`](struct.Response.html).
    pub(crate) fn send(mut self) -> Result<ResponseLazy, Error> {
        self.request.host = ensure_ascii_host(self.request.host)?;
        let bytes = self.request.as_bytes();

        let tcp = match create_tcp_stream(&self.request.host, self.timeout) {
            Ok(tcp) => tcp,
            Err(err) => return Err(Error::IoError(err)),
        };

        // Send request
        let mut stream = BufWriter::new(tcp);
        if let Err(err) = stream.write_all(&bytes) {
            return Err(Error::IoError(err));
        }

        // Receive response
        let tcp = match stream.into_inner() {
            Ok(tcp) => tcp,
            Err(_) => {
                return Err(Error::Other(
                    "IntoInnerError after writing the request into the TcpStream.",
                ));
            }
        };
        let stream = HttpStream::create_unsecured(BufReader::new(tcp));
        let response = ResponseLazy::from_stream(stream)?;
        handle_redirects(self, response)
    }
}

fn handle_redirects(connection: Connection, response: ResponseLazy) -> Result<ResponseLazy, Error> {
    let status_code = response.status_code;
    let url = response.headers.get("location");
    if let Some(request) = get_redirect(connection, status_code, url) {
        request?.send_lazy()
    } else {
        Ok(response)
    }
}

fn get_redirect(
    connection: Connection,
    status_code: i32,
    url: Option<&String>,
) -> Option<Result<Request, Error>> {
    match status_code {
        301 | 302 | 303 | 307 => {
            if url.is_none() {
                return Some(Err(Error::RedirectLocationMissing));
            }
            let url = url.unwrap();

            match connection.request.redirect_to(url.clone()) {
                Ok(mut request) => {
                    if status_code == 303 {
                        match request.method {
                            Method::Post | Method::Put | Method::Delete => {
                                request.method = Method::Get;
                            }
                            _ => {}
                        }
                    }

                    Some(Ok(request))
                }
                Err(err) => Some(Err(err)),
            }
        }

        _ => None,
    }
}

fn create_tcp_stream<A>(host: A, timeout: Option<u64>) -> Result<TcpStream, std::io::Error>
where
    A: ToSocketAddrs,
{
    let stream = TcpStream::connect(host)?;
    if let Some(secs) = timeout {
        let dur = Some(Duration::from_secs(secs));
        stream.set_read_timeout(dur)?;
        stream.set_write_timeout(dur)?;
    }
    Ok(stream)
}

<<<<<<< HEAD
/// Reads the stream until it can't or it reaches the end of the HTTP
/// response.
fn read_from_stream<T: Read>(stream: T, head: bool) -> Result<Vec<u8>, Error> {
    let mut response = Vec::new();
    let mut response_length = None;
    let mut chunked = false;
    let mut expecting_chunk_length = false;
    let mut byte_count = 0;
    let mut last_newline_index = 0;
    let mut blank_line = false;
    let mut status_code = None;

    for byte in stream.bytes() {
        let byte = byte?;
        response.push(byte);
        byte_count += 1;
        if byte == b'\n' {
            if status_code.is_none() {
                // First line
                status_code = Some(http::parse_status_line(&response).0);
            }

            if blank_line {
                // Two consecutive blank lines, body should start here
                if let Some(code) = status_code {
                    if head || code / 100 == 1 || code == 204 || code == 304 {
                        response_length = Some(response.len());
                    }
                }
                if response_length.is_none() {
                    if let Ok(response_str) = std::str::from_utf8(&response) {
                        let len = get_response_length(response_str);
                        response_length = Some(len);
                        if len > response.len() {
                            response.reserve(len - response.len());
                        }
                    }
                }
            } else if let Ok(new_response_length_str) =
                std::str::from_utf8(&response[last_newline_index..])
            {
                if expecting_chunk_length {
                    expecting_chunk_length = false;

                    if let Ok(n) = usize::from_str_radix(new_response_length_str.trim(), 16) {
                        // Cut out the chunk length from the reponse
                        response.truncate(last_newline_index);
                        byte_count = last_newline_index;
                        // Update response length according to the new chunk length
                        if n == 0 {
                            break;
                        } else {
                            response_length = Some(byte_count + n + 2);
                        }
                    }
                } else if let Some((key, value)) = http::parse_header(new_response_length_str) {
                    if key.to_lowercase().trim() == "transfer-encoding"
                        && value.to_lowercase().trim() == "chunked"
                    {
                        chunked = true;
                    }
                }
            }

            blank_line = true;
            last_newline_index = byte_count;
        } else if byte != b'\r' {
            // Normal character, reset blank_line
            blank_line = false;
=======
fn ensure_ascii_host(host: String) -> Result<String, Error> {
    if host.is_ascii() {
        Ok(host)
    } else {
        #[cfg(not(feature = "punycode"))]
        {
            Err(Error::PunycodeFeatureNotEnabled)
>>>>>>> b96daa8c
        }

        #[cfg(feature = "punycode")]
        {
            let mut result = String::with_capacity(host.len() * 2);
            for s in host.split('.') {
                if s.is_ascii() {
                    result += s;
                } else {
                    match punycode::encode(s) {
                        Ok(s) => result = result + "xn--" + &s,
                        Err(_) => return Err(Error::PunycodeConversionFailed),
                    }
                }
                result += ".";
            }
            result.truncate(result.len() - 1); // Remove the trailing dot
            Ok(result)
        }
    }
<<<<<<< HEAD

    Ok(response)
}

/// Tries to find out how long the whole response will eventually be,
/// in bytes.
fn get_response_length(response: &str) -> usize {
    // The length of the headers
    let mut byte_count = 0;
    for line in response.lines() {
        byte_count += line.len() + 2;
        if line.to_lowercase().starts_with("content-length: ") {
            if let Ok(length) = line[16..].parse::<usize>() {
                byte_count += length;
            }
        }
    }
    byte_count
=======
>>>>>>> b96daa8c
}<|MERGE_RESOLUTION|>--- conflicted
+++ resolved
@@ -192,77 +192,6 @@
     Ok(stream)
 }
 
-<<<<<<< HEAD
-/// Reads the stream until it can't or it reaches the end of the HTTP
-/// response.
-fn read_from_stream<T: Read>(stream: T, head: bool) -> Result<Vec<u8>, Error> {
-    let mut response = Vec::new();
-    let mut response_length = None;
-    let mut chunked = false;
-    let mut expecting_chunk_length = false;
-    let mut byte_count = 0;
-    let mut last_newline_index = 0;
-    let mut blank_line = false;
-    let mut status_code = None;
-
-    for byte in stream.bytes() {
-        let byte = byte?;
-        response.push(byte);
-        byte_count += 1;
-        if byte == b'\n' {
-            if status_code.is_none() {
-                // First line
-                status_code = Some(http::parse_status_line(&response).0);
-            }
-
-            if blank_line {
-                // Two consecutive blank lines, body should start here
-                if let Some(code) = status_code {
-                    if head || code / 100 == 1 || code == 204 || code == 304 {
-                        response_length = Some(response.len());
-                    }
-                }
-                if response_length.is_none() {
-                    if let Ok(response_str) = std::str::from_utf8(&response) {
-                        let len = get_response_length(response_str);
-                        response_length = Some(len);
-                        if len > response.len() {
-                            response.reserve(len - response.len());
-                        }
-                    }
-                }
-            } else if let Ok(new_response_length_str) =
-                std::str::from_utf8(&response[last_newline_index..])
-            {
-                if expecting_chunk_length {
-                    expecting_chunk_length = false;
-
-                    if let Ok(n) = usize::from_str_radix(new_response_length_str.trim(), 16) {
-                        // Cut out the chunk length from the reponse
-                        response.truncate(last_newline_index);
-                        byte_count = last_newline_index;
-                        // Update response length according to the new chunk length
-                        if n == 0 {
-                            break;
-                        } else {
-                            response_length = Some(byte_count + n + 2);
-                        }
-                    }
-                } else if let Some((key, value)) = http::parse_header(new_response_length_str) {
-                    if key.to_lowercase().trim() == "transfer-encoding"
-                        && value.to_lowercase().trim() == "chunked"
-                    {
-                        chunked = true;
-                    }
-                }
-            }
-
-            blank_line = true;
-            last_newline_index = byte_count;
-        } else if byte != b'\r' {
-            // Normal character, reset blank_line
-            blank_line = false;
-=======
 fn ensure_ascii_host(host: String) -> Result<String, Error> {
     if host.is_ascii() {
         Ok(host)
@@ -270,7 +199,6 @@
         #[cfg(not(feature = "punycode"))]
         {
             Err(Error::PunycodeFeatureNotEnabled)
->>>>>>> b96daa8c
         }
 
         #[cfg(feature = "punycode")]
@@ -291,25 +219,4 @@
             Ok(result)
         }
     }
-<<<<<<< HEAD
-
-    Ok(response)
-}
-
-/// Tries to find out how long the whole response will eventually be,
-/// in bytes.
-fn get_response_length(response: &str) -> usize {
-    // The length of the headers
-    let mut byte_count = 0;
-    for line in response.lines() {
-        byte_count += line.len() + 2;
-        if line.to_lowercase().starts_with("content-length: ") {
-            if let Ok(length) = line[16..].parse::<usize>() {
-                byte_count += length;
-            }
-        }
-    }
-    byte_count
-=======
->>>>>>> b96daa8c
 }